--- conflicted
+++ resolved
@@ -73,14 +73,11 @@
     """
     Simulates diffusion signal for isotropic diffusion
 
-<<<<<<< HEAD
     This is the equation for this compartment:
 
     .. math::
 
         s = e^{-b d_{iso}}
-=======
->>>>>>> 99e5233b
 
     :param bval: acquisition b-value
     :param bvec: acquisition b-vec (M,3)
@@ -96,11 +93,10 @@
     return s0 * np.exp(-bval * d_iso)
 
 
-def stick(bval=0, bvec=np.array([0, 0, 1]), d_a=1., theta=0., phi=0., s0=def_s0):
+def stick(bval=0, bvec=np.array([0, 0, 1]), d_a=1., theta=0., phi=0.0, s0=def_s0):
     """
     Simulates diffusion signal from single stick model
 
-<<<<<<< HEAD
     The attenuation for the stick is :math:`s=e^{-b d_a (\vec{g} \vec{n})^2}`.
 
     Simpler equation :math:`a=b`.
@@ -112,16 +108,6 @@
     :param phi: angle from x axis in xy-plane
     :param s0: attenuation for b=0
     :return: simulated signal (M,)
-=======
-
-   :param bval: acquisition b-value
-   :param bvec: acquisition b-vec (M,3)
-   :param d_a: axial diffusion coefficient
-   :param theta: angle from z-axis
-   :param phi: angle from args axis in xy-plane
-   :param s0: attenuation for b=0
-   :return: simulated signal (M,)
->>>>>>> 99e5233b
     """
     assert d_a >= 0, 'd_a can\'t be negative'
     assert s0 >= 0, 's0 cant be negative'
@@ -135,7 +121,6 @@
     """
     Simulates diffusion signal from single stick model
 
-<<<<<<< HEAD
     :param bval: acquisition b-value
     :param bvec: acquisition b-vec (M,3)
     :param theta: angle from z-axis
@@ -144,17 +129,6 @@
     :param d_r: radial diffusion coefficient
     :param s0: attenuation for b=0
     :return: simulated signal (M,)
-=======
-
-       :param bval: acquisition b-value
-       :param bvec: acquisition b-vec (M,3)
-       :param theta: angle from z-axis
-       :param phi: angle from args axis in xy-plane
-       :param d_a: axial diffusion coefficient
-       :param d_r: radial diffusion coefficient
-       :param s0: attenuation for b=0
-       :return: simulated signal (M,)
->>>>>>> 99e5233b
     """
     assert d_a >= 0, 'd_a cant be negative'
     assert d_r >= 0, 'd_r cant be negative'
@@ -169,10 +143,6 @@
     """
     Simulates diffusion signal for a bingham-distributed ODF
 
-<<<<<<< HEAD
-=======
-
->>>>>>> 99e5233b
     :param bval: acquisition b-value
     :param bvec: acquisition b-vec (M,3)
     :param d_a: axial diffusion coefficient
@@ -218,10 +188,7 @@
                               odi=1, theta=0., phi=0., s0=1., n_samples=10000):
     """
     Simulates diffusion signal for a watson distribution with numerical integration
-<<<<<<< HEAD
-
-=======
->>>>>>> 99e5233b
+
     :param bval: acquisition b-value
     :param bvec: acquisition b-vec (M,3)
     :param d_a: axial diffusion coefficient
@@ -261,18 +228,11 @@
                s_iso=1, s_a=1, s0=def_s0):
     """
     Simulates diffusion signal from ball and stick model
-<<<<<<< HEAD
 
     :param bval: acquisition b-value
     :param bvec: acquisition b-vec (M,3)
     :param theta: angle from z-axis
     :param phi: angle from x axis in xy-plane
-=======
-    :param bval: acquisition b-value
-    :param bvec: acquisition b-vec (M,3)
-    :param theta: angle from z-axis
-    :param phi: angle from args axis in xy-plane
->>>>>>> 99e5233b
     :param d_a: axial diffusion coefficient
     :param d_iso: radial diffusion coefficient
     :param s_iso: signal fraction of isotropic diffusion
@@ -293,14 +253,9 @@
                  theta=0., phi=0., s0=1.):
     """
     Simulates diffusion signal with Watson dispressed NODDI model
-<<<<<<< HEAD
 
     :param bval: b-values
     :param bvec: (,3) gradient directions(x, y, z)
-=======
-    :param bval: b-values
-    :param bvec: (,3) gradient directions(args, y, z)
->>>>>>> 99e5233b
     :param s_iso: signal fraction of isotropic diffusion
     :param s_in: signal fraction of intra-axonal diffusion
     :param s_ex: signal fraction of extra-axonal water
@@ -310,17 +265,10 @@
     :param tortuosity: ratio of radial to axial diffusivity
     :param odi: dispersion parameter of watson distribution
     :param theta: orientation of stick from z axis
-<<<<<<< HEAD
     :param phi: orientation of stick from x axis
     :param s0: attenuation for b=0
     :return: (M,) diffusion signal
         """
-=======
-    :param phi: orientation of stick from args axis
-    :param s0: attenuation for b=0
-    :return: (M,) diffusion signal
-    """
->>>>>>> 99e5233b
     assert s0 >= 0, 's0 cant be negative'
     a_iso = ball(bval=bval, bvec=bvec, d_iso=d_iso, s0=s_iso)
     a_int = bingham_zeppelin(bval=bval, bvec=bvec, d_a=d_a_in, d_r=0,
@@ -338,14 +286,9 @@
                   odi=1, odi_ratio=1, theta=0., phi=0., s0=1.):
     """
     Simulates diffusion signal with Bingham dispressed NODDI model
-<<<<<<< HEAD
 
     :param bval: b-values
     :param bvec: (,3) gradient directions(x, y, z)
-=======
-    :param bval: b-values
-    :param bvec: (,3) gradient directions(args, y, z)
->>>>>>> 99e5233b
     :param s_iso: signal fraction of isotropic diffusion
     :param s_in: signal fraction of intra-axonal diffusion
     :param s_ex: signal fraction of extra-axonal water
@@ -356,18 +299,10 @@
     :param odi: dispersion parameter of bingham distribution
     :param odi_ratio: ratio for dispersion parameter of bingham distribution
     :param theta: orientation of stick from z axis
-<<<<<<< HEAD
     :param phi: orientation of stick from x axis
     :param s0: attenuation for b=0
     :return: (M,) diffusion signal
         """
-=======
-    :param phi: orientation of stick from args axis
-    :param s0: attenuation for b=0
-
-    :return: (M,) diffusion signal
-    """
->>>>>>> 99e5233b
 
     a_iso = ball(bval=bval, bvec=bvec, d_iso=d_iso, s0=s_iso)
     a_int = bingham_zeppelin(bval=bval, bvec=bvec, d_a=d_a_in, d_r=0,
@@ -382,11 +317,10 @@
 def spherical2cart(theta, phi, r=1):
     """
     Converts spherical to cartesian coordinates
-
     :param theta: angel from z axis
-    :param phi: angle from args axis
+    :param phi: angle from x axis
     :param r: radius
-    :return: tuple [args, y, z]-coordinates
+    :return: tuple [x, y, z]-coordinates
     """
     z = r * np.cos(theta)
     x = r * np.sin(theta) * np.cos(phi)
@@ -397,12 +331,7 @@
 def cart2spherical(n):
     """
     Converts to spherical coordinates
-<<<<<<< HEAD
-
     :param n: (:, 3) array containing vectors in (x,y,z) coordinates
-=======
-    :param n: (:, 3) array containing vectors in (args,y,z) coordinates
->>>>>>> 99e5233b
     :return: tuple with (phi, theta, r)-coordinates
     """
     r = np.sqrt(np.sum(n ** 2, axis=1))
@@ -416,10 +345,7 @@
 def uniform_grid_sphere(n_theta, n_phi=None):
     """
     Generates uniformly distributed grid over the surface of sphere:
-<<<<<<< HEAD
-
-=======
->>>>>>> 99e5233b
+
     :param n_theta: number of theta grids
     :param n_phi: number of phi_grids
     :return: grid of theta and phi
@@ -440,10 +366,7 @@
 def uniform_sampling_sphere(n_samples):
     """
     Generates uniformly distributed samples over the surface of sphere:
-<<<<<<< HEAD
-
-=======
->>>>>>> 99e5233b
+
     :param n_samples: number of theta grids
     :return: samples of theta and phi
     """
@@ -487,6 +410,7 @@
     plt.show()
 
 
+
 @numba.jit(nopython=True)
 def find_t(l1, l2, l3):
     """
@@ -512,16 +436,16 @@
     inv3 = 1. / 3.
     p = (a1 - a2 * a2 * inv3) * inv3
     q = (-9 * a2 * a1 + 27 * a0 + 2 * a2 * a2 * a2) / 54
-    d = q * q + p * p * p
+    D = q * q + p * p * p
     offset = a2 * inv3
 
-    if d > 0:
-        ee = np.sqrt(d)
+    if D > 0:
+        ee = np.sqrt(D)
         z1 = (-q + ee) ** inv3 + (-q - ee) ** inv3 - offset
         z2 = z1
         z3 = z1
-    elif d < 0:
-        ee = np.sqrt(-d)
+    elif D < 0:
+        ee = np.sqrt(-D)
         angle = 2 * inv3 * np.arctan(ee / (np.sqrt(q * q + ee * ee) - q))
         sqrt3 = np.sqrt(3.)
         c = np.cos(angle)
@@ -531,7 +455,7 @@
         z2 = -ee * (c + sqrt3 * s) - offset
         z3 = -ee * (c - sqrt3 * s) - offset
     else:
-        tmp = (-q) ** inv3
+        tmp = (-q) ** (inv3)
         z1 = 2 * tmp - offset
         if p != 0 or q != 0:
             z2 = tmp - offset
@@ -549,7 +473,7 @@
 @numba.jit(nopython=True)
 def hyp_sapprox(x):
     """
-    Computes 1F1(1/2; 3/2; M) where ``args`` are the eigenvalues from M
+    Computes 1F1(1/2; 3/2; M) where ``x`` are the eigenvalues from M
 
     see ``der_hyp_Sapprox`` to only numerically estimate the derivative
 
@@ -565,19 +489,19 @@
         return 1
     else:
         t = find_t(-x[0], -x[1], -x[2])
-        r = 1.
-        k2 = 0.
-        k3 = 0.
-        k4 = 0.
+        R = 1.
+        K2 = 0.
+        K3 = 0.
+        K4 = 0.
 
         for idx in range(3):
-            r /= np.sqrt(-x[idx] - t)
-            k2 += 0.5 * (x[idx] + t) ** -2
-            k3 -= (x[idx] + t) ** -3
-            k4 += 3 * (x[idx] + t) ** -4
-
-        tau = k4 / (8 * k2 * k2) - 5 * k3 * k3 / (24 * k2 ** 3)
-        c1 = (np.sqrt(2 / k2) * np.pi * r * np.exp(-t)) * np.exp(tau) / (4 * np.pi)
+            R /= np.sqrt(-x[idx] - t)
+            K2 += 0.5 * (x[idx] + t) ** -2
+            K3 -= (x[idx] + t) ** -3
+            K4 += 3 * (x[idx] + t) ** -4
+
+        T = K4 / (8 * K2 * K2) - 5 * K3 * K3 / (24 * K2 ** 3)
+        c1 = (np.sqrt(2 / K2) * np.pi * R * np.exp(-t)) * np.exp(T) / (4 * np.pi)
         return c1
 
 
@@ -600,21 +524,8 @@
 
 
 def decorator(model):
-    """
-    this decorator computes summary measurements from signals generated from model
-    :param model: any of the diffusion models defined in thi module
-    :return: decorated function
-    """
-    def func(args, **params):
-        """
-
-        :param args: a tuple with
-            - acquisition class
-            - degree of spherical harmonics
-        :param params: dictionary containing parameters of the forward model
-        :return: summary measurements
-        """
-        acq, sph_degree = args
+    def func(x, **params):
+        acq, sph_degree = x
         sig = simulate_signal(model, acq, params)
         sm = summary_measures.compute_summary(sig, acq, sph_degree=sph_degree)
         sm = np.stack(list(sm.values()))
